![Test status](https://github.com/thisistheplace/PyLESA/actions/workflows/test.yml/badge.svg?event=push)

# `PyLESA`
`PyLESA` stands for Python for Local Energy Systems Analysis and is pronounced "pai-lee-suh".

`PyLESA` is an open source tool capable of modelling local energy systems containing both electrical and thermal technologies. It was developed with the aim of aiding the design of local energy systems. The focus of the tool is on modelling systems with heat pumps and thermal storage alongside time-of-use electricity tariffs and predictive control strategies. It is anticipated that the tool provides a framework for future development including electrical battery studies and participation in grid balancing mechanisms.

This tool was developed as part of a PhD, "Modelling and Design of Local Energy Systems Incorporating Heat Pumps, Thermal Storage, Future  Tariffs, and Model Predictive Control" by Andrew Lyden.

## Usage

1. Install [Python 3.10](https://www.python.org/downloads/) and [Git](https://git-scm.com/).

2. Clone this git repo onto your machine:
```
git clone git@github.com:andrewlyden/PyLESA.git
```

3. Install the `PyLESA` python virtual environment.

If using Linux:
```
python3.10 -m venv venv
source venv/bin/activate
python -m pip install --upgrade pip
python -m pip install -r requirements.txt
```

If using Windows and Powershell:
```
python -m venv venv
.\venv\Scripts\activate.ps1
python -m pip install --upgrade pip
python -m pip install -r requirements.txt
```

4. Define and gather data on the local energy system to be modelled including resources, demands, supply, storage, grid connection, and control strategy. Define the increments and ranges to be modelled within the required parametric design. Input all this data using one of the template Excel Workbooks from the [inputs](./inputs) folder.

5. Optionally run the demand ([heat_demand.py](./pylesa/demand/heat_demand.py) and [electricity_demand.py](./pylesa/demand/electricity_demand.py)) and resource assessment methods (see PhD thesis for details) to generate hourly profiles depending on available data. Input generated profiles into the Excel Workbook.

6. Using a terminal (e.g. PowerShell) within the clone of the `PyLESA` git repo, run:

<<<<<<< HEAD
    ```python
    source venv/bin/activate
    python -m pylesa --help # to display help messages
    python -m pylesa ./inputs/{name of Excel input file}.xlsx my/existing/output/directory --overwrite
    ```
    Running `python -m pylesa --help` will display the following help message:
    ![pylesa usage](./img/pylesa_usage.png)

    Note that PyLESA defaults to using 2 compute cores: 1 to run the solver, 1 to generate matplotlib
    figures and write them to disc. Using the `--singlecore` command-line option will force PyLESA
    to run on a single core which will increase the overall runtime.

7. After the run is complete, open the outpus folder in your chosen run directory to view the KPI 3D plots and/or operational graphs, as well as .csv outputs (note that an error will be raised if only one simulation combination is run, as 3D plots cannot be processed). There are also raw outputs.pkl files for each simulation combination which contains a vast range of raw outputs.

    Information about the run is written to a `pylesa.log` file located in the output folder. This
    file contains details of run progress and any warning or error messages that may have occurred. E.g.:

    ```python
    2024-06-10 09:13:35,749: INFO: Reading MS Excel file: performance_test.xlsx
    2024-06-10 09:13:41,651: INFO: Completed reading MS Excel file: performance_test.xlsx
    2024-06-10 09:13:41,693: INFO: Input complete. Time taken: 6 seconds
    2024-06-10 09:13:41,693: INFO: Running 4 combinations of heat pump power / storage size
    2024-06-10 09:13:55,635: INFO: Ran fixed order controller: hp_1000_ts_500000. Time taken: 14 seconds
    2024-06-10 09:14:01,983: INFO: Written output files for: hp_1000_ts_500000. Time taken: 6 seconds
    2024-06-10 09:14:09,506: INFO: Ran fixed order controller: hp_1000_ts_1000000. Time taken: 14 seconds
    2024-06-10 09:14:16,391: INFO: Written output files for: hp_1000_ts_1000000. Time taken: 7 seconds
    2024-06-10 09:14:24,403: INFO: Ran fixed order controller: hp_2000_ts_500000. Time taken: 15 seconds
    2024-06-10 09:14:31,716: INFO: Written output files for: hp_2000_ts_500000. Time taken: 7 seconds
    2024-06-10 09:14:39,682: INFO: Ran fixed order controller: hp_2000_ts_1000000. Time taken: 15 seconds
    2024-06-10 09:14:45,924: INFO: Written output files for: hp_2000_ts_1000000. Time taken: 6 seconds
    2024-06-10 09:14:48,969: INFO: Wrote KPIs. Time taken: 3 seconds
    2024-06-10 09:14:48,969: INFO: Simulations and outputs complete. Time taken: 1.12 minutes
    2024-06-10 09:14:48,969: INFO: Run complete. Time taken: 1.22 minutes
    ```
=======
If using Linux:

```python
source venv/bin/activate
python -m pylesa --help # to display help messages
python -m pylesa ./inputs/{name of Excel input file}.xlsx my/existing/output/directory --overwrite
```

If using Windows and Powershell:

```python
.\venv\Scripts\activate.ps1
python -m pylesa --help # to display help messages
python -m pylesa ./inputs/{name of Excel input file}.xlsx my/existing/output/directory --overwrite
```

Running `python -m pylesa --help` will display the following help message:
![pylesa usage](./img/pylesa_usage.png)

7. After the run is complete, open the outpus folder in your chosen run directory to view the KPI 3D plots and/or operational graphs, as well as .csv outputs. (Note an error will be raised if only one simulation combination is run, as 3D plots cannot be processed). There are also raw outputs.pkl files for each simulation combination which contains a vast range of raw outputs.
>>>>>>> 60b7b8da

A video discussing how to run `PyLESA` is available here: https://youtu.be/QsJut9ftCT4

## Testing
The `PyLESA` source code is tested using [pytest](https://docs.pytest.org/en/8.2.x/). The tests can be run locally by running the following command:

If using Linux:

```python
source venv/bin/activate
python -m pytest -svv
# for test coverage reporting run:
python -m pytest --cov=pylesa -svv --cov-report term-missing
```

If using Windows and Powershell:

```python
.\venv\Scripts\activate.ps1
python -m pytest -svv
# for test coverage reporting run:
python -m pytest --cov=pylesa -svv --cov-report term-missing
```

## References

PhD Thesis - Modelling and design of local energy systems incorporating heat pumps, thermal storage, future tariffs, and model predictive control (https://doi.org/10.48730/8nz5-xb46)

SoftwareX paper - `PyLESA`: A Python modelling tool for planning-level Local, integrated, and smart Energy Systems Analysis (https://doi.org/10.1016/j.softx.2021.100699)

Energy paper - Planning level sizing of heat pumps and hot water tanks incorporating model predictive control and future electricity tariffs (https://doi.org/10.1016/j.energy.2021.121731)<|MERGE_RESOLUTION|>--- conflicted
+++ resolved
@@ -12,27 +12,27 @@
 1. Install [Python 3.10](https://www.python.org/downloads/) and [Git](https://git-scm.com/).
 
 2. Clone this git repo onto your machine:
-```
-git clone git@github.com:andrewlyden/PyLESA.git
-```
+    ```
+    git clone git@github.com:andrewlyden/PyLESA.git
+    ```
 
 3. Install the `PyLESA` python virtual environment.
 
-If using Linux:
-```
-python3.10 -m venv venv
-source venv/bin/activate
-python -m pip install --upgrade pip
-python -m pip install -r requirements.txt
-```
+    If using Linux:
+    ```
+    python3.10 -m venv venv
+    source venv/bin/activate
+    python -m pip install --upgrade pip
+    python -m pip install -r requirements.txt
+    ```
 
-If using Windows and Powershell:
-```
-python -m venv venv
-.\venv\Scripts\activate.ps1
-python -m pip install --upgrade pip
-python -m pip install -r requirements.txt
-```
+    If using Windows and Powershell:
+    ```
+    python -m venv venv
+    .\venv\Scripts\activate.ps1
+    python -m pip install --upgrade pip
+    python -m pip install -r requirements.txt
+    ```
 
 4. Define and gather data on the local energy system to be modelled including resources, demands, supply, storage, grid connection, and control strategy. Define the increments and ranges to be modelled within the required parametric design. Input all this data using one of the template Excel Workbooks from the [inputs](./inputs) folder.
 
@@ -40,12 +40,22 @@
 
 6. Using a terminal (e.g. PowerShell) within the clone of the `PyLESA` git repo, run:
 
-<<<<<<< HEAD
+    If using Linux:
+
     ```python
     source venv/bin/activate
     python -m pylesa --help # to display help messages
     python -m pylesa ./inputs/{name of Excel input file}.xlsx my/existing/output/directory --overwrite
     ```
+
+    If using Windows and Powershell:
+
+    ```python
+    .\venv\Scripts\activate.ps1
+    python -m pylesa --help # to display help messages
+    python -m pylesa ./inputs/{name of Excel input file}.xlsx my/existing/output/directory --overwrite
+    ```
+
     Running `python -m pylesa --help` will display the following help message:
     ![pylesa usage](./img/pylesa_usage.png)
 
@@ -56,47 +66,7 @@
 7. After the run is complete, open the outpus folder in your chosen run directory to view the KPI 3D plots and/or operational graphs, as well as .csv outputs (note that an error will be raised if only one simulation combination is run, as 3D plots cannot be processed). There are also raw outputs.pkl files for each simulation combination which contains a vast range of raw outputs.
 
     Information about the run is written to a `pylesa.log` file located in the output folder. This
-    file contains details of run progress and any warning or error messages that may have occurred. E.g.:
-
-    ```python
-    2024-06-10 09:13:35,749: INFO: Reading MS Excel file: performance_test.xlsx
-    2024-06-10 09:13:41,651: INFO: Completed reading MS Excel file: performance_test.xlsx
-    2024-06-10 09:13:41,693: INFO: Input complete. Time taken: 6 seconds
-    2024-06-10 09:13:41,693: INFO: Running 4 combinations of heat pump power / storage size
-    2024-06-10 09:13:55,635: INFO: Ran fixed order controller: hp_1000_ts_500000. Time taken: 14 seconds
-    2024-06-10 09:14:01,983: INFO: Written output files for: hp_1000_ts_500000. Time taken: 6 seconds
-    2024-06-10 09:14:09,506: INFO: Ran fixed order controller: hp_1000_ts_1000000. Time taken: 14 seconds
-    2024-06-10 09:14:16,391: INFO: Written output files for: hp_1000_ts_1000000. Time taken: 7 seconds
-    2024-06-10 09:14:24,403: INFO: Ran fixed order controller: hp_2000_ts_500000. Time taken: 15 seconds
-    2024-06-10 09:14:31,716: INFO: Written output files for: hp_2000_ts_500000. Time taken: 7 seconds
-    2024-06-10 09:14:39,682: INFO: Ran fixed order controller: hp_2000_ts_1000000. Time taken: 15 seconds
-    2024-06-10 09:14:45,924: INFO: Written output files for: hp_2000_ts_1000000. Time taken: 6 seconds
-    2024-06-10 09:14:48,969: INFO: Wrote KPIs. Time taken: 3 seconds
-    2024-06-10 09:14:48,969: INFO: Simulations and outputs complete. Time taken: 1.12 minutes
-    2024-06-10 09:14:48,969: INFO: Run complete. Time taken: 1.22 minutes
-    ```
-=======
-If using Linux:
-
-```python
-source venv/bin/activate
-python -m pylesa --help # to display help messages
-python -m pylesa ./inputs/{name of Excel input file}.xlsx my/existing/output/directory --overwrite
-```
-
-If using Windows and Powershell:
-
-```python
-.\venv\Scripts\activate.ps1
-python -m pylesa --help # to display help messages
-python -m pylesa ./inputs/{name of Excel input file}.xlsx my/existing/output/directory --overwrite
-```
-
-Running `python -m pylesa --help` will display the following help message:
-![pylesa usage](./img/pylesa_usage.png)
-
-7. After the run is complete, open the outpus folder in your chosen run directory to view the KPI 3D plots and/or operational graphs, as well as .csv outputs. (Note an error will be raised if only one simulation combination is run, as 3D plots cannot be processed). There are also raw outputs.pkl files for each simulation combination which contains a vast range of raw outputs.
->>>>>>> 60b7b8da
+    file contains details of run progress and any warning or error messages that may have occurred.
 
 A video discussing how to run `PyLESA` is available here: https://youtu.be/QsJut9ftCT4
 
